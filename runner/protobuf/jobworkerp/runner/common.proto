syntax = "proto3";

package jobworkerp.runner;

<<<<<<< HEAD
// # a list of output items from a job
=======
// # Output Items
// Contains a list of output items produced by a job execution
>>>>>>> b49073ca
message ResultOutput {
    repeated bytes items = 1;
}

<<<<<<< HEAD
// # job result status
enum ResultStatus {
    SUCCESS = 0; // # job succeeded
    ERROR_AND_RETRY = 1; // # error and retry job
    FATAL_ERROR = 2; // # fatal worker result error (cannot retry)
    ABORT = 3;  // # abort (cannot retry)
    MAX_RETRY = 4; // # reach max retry count (cannot retry)
    OTHER_ERROR = 5; // # unexpected system status error (cannot retry)
}
=======
// # Job Result Status
// Defines possible status outcomes for a job execution
enum ResultStatus {
    // # Success
    // The job completed successfully without errors
    SUCCESS = 0;
    
    // # Error With Retry
    // An error occurred but the job will be retried
    ERROR_AND_RETRY = 1;
    
    // # Fatal Error
    // A critical error occurred in the worker and the job cannot be retried
    FATAL_ERROR = 2;
    
    // # Abort
    // The job was intentionally aborted and cannot be retried
    ABORT = 3;
    
    // # Maximum Retries Reached
    // The job has reached its maximum retry attempts and will not be retried further
    MAX_RETRY = 4;
    
    // # Other Error
    // An unexpected system error occurred and the job cannot be retried
    OTHER_ERROR = 5;
}

// # empty
// Represents an empty object
message Empty {}
>>>>>>> b49073ca
<|MERGE_RESOLUTION|>--- conflicted
+++ resolved
@@ -2,27 +2,12 @@
 
 package jobworkerp.runner;
 
-<<<<<<< HEAD
-// # a list of output items from a job
-=======
 // # Output Items
 // Contains a list of output items produced by a job execution
->>>>>>> b49073ca
 message ResultOutput {
     repeated bytes items = 1;
 }
 
-<<<<<<< HEAD
-// # job result status
-enum ResultStatus {
-    SUCCESS = 0; // # job succeeded
-    ERROR_AND_RETRY = 1; // # error and retry job
-    FATAL_ERROR = 2; // # fatal worker result error (cannot retry)
-    ABORT = 3;  // # abort (cannot retry)
-    MAX_RETRY = 4; // # reach max retry count (cannot retry)
-    OTHER_ERROR = 5; // # unexpected system status error (cannot retry)
-}
-=======
 // # Job Result Status
 // Defines possible status outcomes for a job execution
 enum ResultStatus {
@@ -53,5 +38,4 @@
 
 // # empty
 // Represents an empty object
-message Empty {}
->>>>>>> b49073ca
+message Empty {}