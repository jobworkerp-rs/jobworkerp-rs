--- conflicted
+++ resolved
@@ -1,10 +1,6 @@
 syntax = "proto3";
 package jobworkerp.runner;
 
-<<<<<<< HEAD
-message PythonCommandRunnerSettings {
-  message PackagesList { repeated string packages = 1; }
-=======
 // # Python Command Runner Settings
 // Configuration settings for the Python environment used to execute scripts
 message PythonCommandRunnerSettings {
@@ -17,7 +13,6 @@
   
   // # Python Version
   // The version of Python interpreter to use for execution (e.g. "3.9", "3.10")
->>>>>>> b49073ca
   string python_version = 1;
 
   // # uv Path 
