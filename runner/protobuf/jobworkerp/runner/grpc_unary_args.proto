--- conflicted
+++ resolved
@@ -5,17 +5,6 @@
 // Message definition for unary gRPC request arguments used in the job-worker system.
 // Encapsulates all necessary information to make a gRPC unary call.
 message GrpcUnaryArgs {
-<<<<<<< HEAD
-    // Full method name in format "service/method"
-    string method = 1;
-    // Serialized request payload
-    bytes request = 2;
-    // Request metadata (key-value pairs)
-    map<string, string> metadata = 3;
-    // Timeout in milliseconds for the request
-    int64 timeout = 4;
-}
-=======
     // # Method
     // Full method name in format "service/method" that identifies the gRPC endpoint
     string method = 1;
@@ -31,5 +20,4 @@
     // # Timeout
     // Maximum time in milliseconds to wait for the request to complete
     int64 timeout = 4;
-}
->>>>>>> b49073ca
+}