--- conflicted
+++ resolved
@@ -1,15 +1,11 @@
 syntax = "proto3";
 package jobworkerp.runner;
 
-<<<<<<< HEAD
-message PythonCommandResult {
-=======
 // # Python Command Result
 // Response data structure containing the execution results of a Python script
 message PythonCommandResult {
   // # Exit Code
   // The exit code returned by the Python process
->>>>>>> b49073ca
   int32 exit_code = 1;
   
   // # Standard Output
