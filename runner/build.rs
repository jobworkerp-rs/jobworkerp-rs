--- conflicted
+++ resolved
@@ -21,10 +21,7 @@
                 "protobuf/jobworkerp/runner/docker_args.proto",
                 "protobuf/jobworkerp/runner/grpc_unary_runner.proto",
                 "protobuf/jobworkerp/runner/grpc_unary_args.proto",
-<<<<<<< HEAD
-=======
                 "protobuf/jobworkerp/runner/grpc_unary_result.proto",
->>>>>>> b49073ca
                 "protobuf/jobworkerp/runner/http_request_runner.proto",
                 "protobuf/jobworkerp/runner/http_request_args.proto",
                 "protobuf/jobworkerp/runner/http_request_result.proto",
@@ -36,14 +33,11 @@
                 "protobuf/jobworkerp/runner/python_command_args.proto",
                 "protobuf/jobworkerp/runner/workflow_result.proto",
                 "protobuf/jobworkerp/runner/workflow_args.proto",
-<<<<<<< HEAD
                 "protobuf/jobworkerp/runner/llm_result.proto",
                 "protobuf/jobworkerp/runner/llm_runner.proto",
                 "protobuf/jobworkerp/runner/llm_args.proto",
-=======
                 "protobuf/jobworkerp/runner/reusable_workflow_args.proto",
                 "protobuf/jobworkerp/runner/reusable_workflow_runner.proto",
->>>>>>> b49073ca
             ],
             &["../proto/protobuf/", "protobuf"],
         )
