--- conflicted
+++ resolved
@@ -2,25 +2,16 @@
 pub mod repository;
 
 use self::repository::SlackRepository;
-<<<<<<< HEAD
-use crate::jobworkerp::runner::{SlackChatPostMessageArgs, SlackChatPostMessageResult, SlackRunnerSettings};
-=======
 use crate::jobworkerp::runner::{
     SlackChatPostMessageArgs, SlackChatPostMessageResult, SlackRunnerSettings,
 };
->>>>>>> b49073ca
 use crate::runner::RunnerTrait;
 use crate::{schema_to_json_string, schema_to_json_string_option};
 use anyhow::{anyhow, Result};
 use futures::stream::BoxStream;
 use jobworkerp_base::codec::{ProstMessageCodec, UseProstCodec};
 use jobworkerp_base::error::JobWorkerError;
-<<<<<<< HEAD
-use proto::jobworkerp::data::{ResultOutputItem, RunnerType};
-use schemars::JsonSchema;
-=======
 use proto::jobworkerp::data::{ResultOutputItem, RunnerType, StreamingOutputType};
->>>>>>> b49073ca
 use tonic::async_trait;
 
 use super::RunnerSpec;
@@ -45,12 +36,6 @@
     fn default() -> Self {
         Self::new()
     }
-}
-
-#[derive(Debug, JsonSchema, serde::Deserialize, serde::Serialize)]
-struct SlackPostMessageRunnerInputSchema {
-    settings: SlackRunnerSettings,
-    args: SlackChatPostMessageArgs,
 }
 
 impl RunnerSpec for SlackPostMessageRunner {
@@ -78,27 +63,6 @@
     }
     fn output_schema(&self) -> Option<String> {
         schema_to_json_string_option!(SlackChatPostMessageResult, "output_schema")
-    }
-    fn input_json_schema(&self) -> String {
-        let schema = schemars::schema_for!(SlackPostMessageRunnerInputSchema);
-        match serde_json::to_string(&schema) {
-            Ok(s) => s,
-            Err(e) => {
-                tracing::error!("error in input_json_schema: {:?}", e);
-                "".to_string()
-            }
-        }
-    }
-    fn output_json_schema(&self) -> Option<String> {
-        // plain string with title
-        let schema = schemars::schema_for!(SlackChatPostMessageResult);
-        match serde_json::to_string(&schema) {
-            Ok(s) => Some(s),
-            Err(e) => {
-                tracing::error!("error in output_json_schema: {:?}", e);
-                None
-            }
-        }
     }
 }
 #[async_trait]
