--- conflicted
+++ resolved
@@ -7,12 +7,7 @@
 use anyhow::{anyhow, Context, Result};
 use futures::stream::BoxStream;
 use prost::Message;
-<<<<<<< HEAD
-use proto::jobworkerp::data::{ResultOutputItem, RunnerType};
-use schemars::JsonSchema;
-=======
 use proto::jobworkerp::data::{ResultOutputItem, RunnerType, StreamingOutputType};
->>>>>>> b49073ca
 use std::fs::{self, File};
 use std::io::Write;
 use std::path::PathBuf;
@@ -60,15 +55,6 @@
     }
 }
 
-<<<<<<< HEAD
-#[derive(Debug, JsonSchema, serde::Deserialize, serde::Serialize)]
-struct PythonCommandRunnerInputSchema {
-    settings: PythonCommandRunnerSettings,
-    args: PythonCommandArgs,
-}
-
-=======
->>>>>>> b49073ca
 impl RunnerSpec for PythonCommandRunner {
     fn name(&self) -> String {
         RunnerType::PythonCommand.as_str_name().to_string()
@@ -97,27 +83,6 @@
     }
     fn output_schema(&self) -> Option<String> {
         schema_to_json_string_option!(PythonCommandResult, "output_schema")
-    }
-    fn input_json_schema(&self) -> String {
-        let schema = schemars::schema_for!(PythonCommandRunnerInputSchema);
-        match serde_json::to_string(&schema) {
-            Ok(s) => s,
-            Err(e) => {
-                tracing::error!("error in input_json_schema: {:?}", e);
-                "".to_string()
-            }
-        }
-    }
-    fn output_json_schema(&self) -> Option<String> {
-        // plain string with title
-        let schema = schemars::schema_for!(PythonCommandResult);
-        match serde_json::to_string(&schema) {
-            Ok(s) => Some(s),
-            Err(e) => {
-                tracing::error!("error in output_json_schema: {:?}", e);
-                None
-            }
-        }
     }
 }
 
@@ -175,13 +140,8 @@
 
             match req_spec {
                 python_command_runner_settings::RequirementsSpec::Packages(packages_list) => {
-<<<<<<< HEAD
-                    if !packages_list.packages.is_empty() {
-                        pip_cmd.args(&packages_list.packages);
-=======
                     if !packages_list.list.is_empty() {
                         pip_cmd.args(&packages_list.list);
->>>>>>> b49073ca
 
                         let output = pip_cmd
                             .output()
@@ -328,15 +288,8 @@
         *self.current_process_id.lock().await = None;
 
         let result = PythonCommandResult {
-<<<<<<< HEAD
-            output: output.stdout,
-            output_stderr: if job_args.with_stderr {
-                Some(output.stderr)
-            } else {
-=======
             output: String::from_utf8_lossy(&output.stdout).to_string(),
             output_stderr: if output.stderr.is_empty() {
->>>>>>> b49073ca
                 None
             } else {
                 Some(String::from_utf8_lossy(&output.stderr).to_string())
@@ -405,11 +358,7 @@
             python_version: "3.12".to_string(),
             requirements_spec: Some(python_command_runner_settings::RequirementsSpec::Packages(
                 python_command_runner_settings::PackagesList {
-<<<<<<< HEAD
-                    packages: vec!["requests".to_string()],
-=======
                     list: vec!["requests".to_string()],
->>>>>>> b49073ca
                 },
             )),
             ..Default::default()
@@ -453,11 +402,7 @@
             assert!(!output.is_empty());
 
             let result = PythonCommandResult::decode(output[0].as_slice()).unwrap();
-<<<<<<< HEAD
-            let stdout = String::from_utf8_lossy(&result.output);
-=======
             let stdout = &result.output;
->>>>>>> b49073ca
 
             assert!(stdout.contains("Hello from Python!"));
             assert!(stdout.contains("Version info:"));
