use crate::jobworkerp::runner::{GrpcUnaryArgs, GrpcUnaryResult, GrpcUnaryRunnerSettings};
use crate::schema_to_json_string;
use anyhow::{anyhow, Result};
use async_trait::async_trait;
use base64::Engine;
use futures::stream::BoxStream;
use infra_utils::infra::net::grpc::RawBytesCodec;
use jobworkerp_base::codec::{ProstMessageCodec, UseProstCodec};
use proto::jobworkerp::data::{ResultOutputItem, RunnerType, StreamingOutputType};
use std::collections::HashMap;
use std::time::Duration;
use tonic::{
    metadata::MetadataValue,
    transport::{Certificate, Channel, ClientTlsConfig, Endpoint, Identity},
};
<<<<<<< HEAD
use prost::bytes::{Buf, BufMut};
use proto::jobworkerp::data::{ResultOutputItem, RunnerType};
use schemars::JsonSchema;
use std::time::Duration;
use tonic::{
    codec::{Codec, DecodeBuf, Decoder, EncodeBuf, Encoder},
    metadata::MetadataValue,
    transport::{Certificate, Channel, ClientTlsConfig, Endpoint, Identity},
    IntoRequest,
};
=======
>>>>>>> b49073ca

use super::{RunnerSpec, RunnerTrait};

// Define a custom codec that passes through raw bytes without additional protobuf encoding
#[derive(Debug, Clone)]
struct RawBytesCodec;

impl Default for RawBytesCodec {
    fn default() -> Self {
        RawBytesCodec
    }
}

impl Encoder for RawBytesCodec {
    type Item = Vec<u8>;
    type Error = tonic::Status;

    fn encode(&mut self, item: Self::Item, buf: &mut EncodeBuf<'_>) -> Result<(), Self::Error> {
        // Simply write the raw bytes as-is
        buf.reserve(item.len());
        buf.put_slice(&item);
        Ok(())
    }
}

impl Decoder for RawBytesCodec {
    type Item = Vec<u8>;
    type Error = tonic::Status;

    fn decode(&mut self, buf: &mut DecodeBuf<'_>) -> Result<Option<Self::Item>, Self::Error> {
        if !buf.has_remaining() {
            return Ok(None);
        }

        // Just copy the entire buffer into a new Vec<u8>
        let bytes = buf.copy_to_bytes(buf.remaining());
        Ok(Some(bytes.to_vec()))
    }
}

impl Codec for RawBytesCodec {
    type Encode = Vec<u8>;
    type Decode = Vec<u8>;
    type Encoder = RawBytesCodec;
    type Decoder = RawBytesCodec;

    fn encoder(&mut self) -> Self::Encoder {
        RawBytesCodec
    }

    fn decoder(&mut self) -> Self::Decoder {
        RawBytesCodec
    }
}

/// grpc unary request runner.
/// specify protobuf payload as arg in enqueue.
/// return response as single byte vector payload (not interpret, not extract vector etc).
#[derive(Debug, Clone)]
pub struct GrpcUnaryRunner {
    pub client: Option<tonic::client::Grpc<Channel>>,
    max_message_size: Option<usize>,
    auth_token: Option<String>,
}

impl GrpcUnaryRunner {
    // TODO Error type
    pub fn new() -> Self {
        Self {
            client: None,
            max_message_size: None,
            auth_token: None,
        }
    }

    pub async fn create(&mut self, settings: &GrpcUnaryRunnerSettings) -> Result<()> {
        let host = &settings.host;
        let port = &settings.port;

        // Create the base endpoint
<<<<<<< HEAD
        let mut endpoint = tonic::transport::Endpoint::new(format!("{}:{}", host, port))?;
=======
        let mut endpoint = Endpoint::new(format!("{}:{}", host, port))?;
>>>>>>> b49073ca

        // Apply timeout if specified
        if let Some(timeout_ms) = settings.timeout_ms {
            endpoint = endpoint.timeout(Duration::from_millis(timeout_ms as u64));
        }

        // Apply max message size if specified
        if let Some(max_size) = settings.max_message_size {
            self.max_message_size = Some(max_size as usize);
        }

        // Apply TLS configuration if enabled
        if settings.tls {
            let mut tls_config = ClientTlsConfig::new();

            // Apply TLS configuration settings if available
            if let Some(tls_settings) = &settings.tls_config {
                // Set server name override if provided
                if !tls_settings.server_name_override.is_empty() {
                    tls_config = tls_config.domain_name(tls_settings.server_name_override.clone());
                } else {
                    tls_config = tls_config.domain_name(host.clone());
                }

                // Load CA certificate if provided
                if !tls_settings.ca_cert_path.is_empty() {
                    let ca_cert = std::fs::read_to_string(&tls_settings.ca_cert_path)?;
                    tls_config = tls_config.ca_certificate(Certificate::from_pem(ca_cert));
                }

                // Load client certificate and key for mutual TLS if provided
                if !tls_settings.client_cert_path.is_empty()
                    && !tls_settings.client_key_path.is_empty()
                {
                    let client_cert = std::fs::read_to_string(&tls_settings.client_cert_path)?;
                    let client_key = std::fs::read_to_string(&tls_settings.client_key_path)?;
                    tls_config = tls_config.identity(Identity::from_pem(client_cert, client_key));
                }

                // Apply skip verification if set
<<<<<<< HEAD
                if tls_settings.skip_verification {
                    // TODO
                }
=======
                // if tls_settings.skip_verification {
                //     // TODO
                // }
>>>>>>> b49073ca
            } else {
                // Default to using system roots
                // https://github.com/rustls/rustls/issues/1938
                let _ = rustls::crypto::ring::default_provider().install_default();
                tls_config = tls_config.with_enabled_roots();
            }

            endpoint = endpoint.tls_config(tls_config)?;
        }

        // Establish the connection
        let channel = endpoint.connect().await?;

        // Apply authentication token if provided
        if let Some(auth_token) = &settings.auth_token {
            if !auth_token.is_empty() {
                // Store the auth token for later use in request metadata
                self.auth_token = Some(auth_token.clone());
                tracing::debug!("Authorization token set for future requests");
            }
        }

        // Create the client
        self.client = Some(tonic::client::Grpc::new(channel));

        Ok(())
    }

    // Helper function to convert MetadataMap to HashMap<String, String>
    fn metadata_map_to_hashmap(metadata: &tonic::metadata::MetadataMap) -> HashMap<String, String> {
        let mut result = HashMap::new();
        for key_and_value in metadata.iter() {
            match key_and_value {
                tonic::metadata::KeyAndValueRef::Ascii(key, value) => {
                    if let Ok(value_str) = value.to_str() {
                        result.insert(key.to_string(), value_str.to_string());
                    } else {
                        tracing::warn!(
                            "Failed to convert ASCII metadata value to string for key: {}",
                            key
                        );
                    }
                }
                tonic::metadata::KeyAndValueRef::Binary(key, value) => {
                    // For binary values, we could use base64 encoding
                    let value_str =
                        base64::engine::general_purpose::STANDARD.encode(value.as_encoded_bytes());

                    result.insert(format!("{}-bin", key), value_str);
                }
            }
        }
        result
    }
}

impl Default for GrpcUnaryRunner {
    fn default() -> Self {
        Self::new()
    }
}

#[derive(Debug, JsonSchema, serde::Deserialize, serde::Serialize)]
struct GrpcUnaryRunnerInputSchema {
    settings: GrpcUnaryRunnerSettings,
    args: GrpcUnaryArgs,
}

impl RunnerSpec for GrpcUnaryRunner {
    fn name(&self) -> String {
        RunnerType::GrpcUnary.as_str_name().to_string()
    }
    fn runner_settings_proto(&self) -> String {
        include_str!("../../protobuf/jobworkerp/runner/grpc_unary_runner.proto").to_string()
    }
    fn job_args_proto(&self) -> String {
        include_str!("../../protobuf/jobworkerp/runner/grpc_unary_args.proto").to_string()
    }
    fn result_output_proto(&self) -> Option<String> {
        None
    }
    fn output_type(&self) -> StreamingOutputType {
        StreamingOutputType::NonStreaming
    }
    fn settings_schema(&self) -> String {
        schema_to_json_string!(GrpcUnaryRunnerSettings, "settings_schema")
    }
    fn arguments_schema(&self) -> String {
        schema_to_json_string!(GrpcUnaryArgs, "arguments_schema")
    }
    fn output_schema(&self) -> Option<String> {
        // plain string with title
        let mut schema = schemars::schema_for!(String);
        schema.insert(
            "title".to_string(),
            serde_json::Value::String("Command stdout".to_string()),
        );
        match serde_json::to_string(&schema) {
            Ok(s) => Some(s),
            Err(e) => {
                tracing::error!("error in output_json_schema: {:?}", e);
                None
            }
        }
    }
    fn input_json_schema(&self) -> String {
        let schema = schemars::schema_for!(GrpcUnaryRunnerInputSchema);
        match serde_json::to_string(&schema) {
            Ok(s) => s,
            Err(e) => {
                tracing::error!("error in input_json_schema: {:?}", e);
                "".to_string()
            }
        }
    }
    fn output_json_schema(&self) -> Option<String> {
        // plain string with title
        let mut schema = schemars::schema_for!(String);
        schema.insert(
            "title".to_string(),
            serde_json::Value::String("Command stdout".to_string()),
        );
        match serde_json::to_string(&schema) {
            Ok(s) => Some(s),
            Err(e) => {
                tracing::error!("error in output_json_schema: {:?}", e);
                None
            }
        }
    }
}
#[async_trait]
impl RunnerTrait for GrpcUnaryRunner {
    async fn load(&mut self, settings: Vec<u8>) -> Result<()> {
        let settings =
            ProstMessageCodec::deserialize_message::<GrpcUnaryRunnerSettings>(&settings)?;
        self.create(&settings).await
    }
    // args: {headers:{<headers map>}, queries:[<query string array>], body: <body string or struct>}
    async fn run(&mut self, args: &[u8]) -> Result<Vec<Vec<u8>>> {
        if let Some(mut client) = self.client.clone() {
            let req = ProstMessageCodec::deserialize_message::<GrpcUnaryArgs>(args)?;
            // Use our custom BytesCodec instead of ProstCodec to handle raw byte data correctly
<<<<<<< HEAD
            let codec = RawBytesCodec::default();
=======
            let codec = RawBytesCodec;
>>>>>>> b49073ca

            // Setup the message size limits if needed
            if let Some(size) = self.max_message_size {
                // Set max message size using the cloned instance
                client = client
                    .max_decoding_message_size(size)
                    .max_encoding_message_size(size);
            }

            // Wait for the client to be ready - important to avoid buffer full errors
            client.ready().await.map_err(|e| {
                tonic::Status::new(
                    tonic::Code::Unknown,
                    format!("Service was not ready: {:?}", e),
                )
            })?;

            // Prepare the request - use request field as raw bytes
            let mut request = tonic::Request::new(req.request.clone());

            // Apply metadata from GrpcUnaryArgs by cloning values to avoid lifetime issues
            let metadata = request.metadata_mut();
            for (key, value) in req.metadata.clone() {
                if let Ok(val) = MetadataValue::try_from(value.as_str()) {
                    // Use String type to solve lifetime issues with metadata keys
                    if let Ok(key) = tonic::metadata::MetadataKey::from_bytes(key.as_bytes()) {
                        metadata.insert(key, val);
                    } else {
                        tracing::warn!("Invalid metadata key: {}", key);
                    }
                } else {
                    tracing::warn!("Invalid metadata value for key {}: {}", key, value);
                }
            }

            // Add authorization token if present
            if let Some(token) = &self.auth_token {
                let token_str = format!("Bearer {}", token);
                if let Ok(val) = MetadataValue::try_from(token_str.as_str()) {
                    // Use a static string to avoid lifetime issues
                    metadata.insert(
                        tonic::metadata::MetadataKey::from_static("authorization"),
                        val,
                    );
                } else {
                    tracing::warn!("Failed to create authorization metadata");
                }
            }

            // Convert method string to URI path
            let method = http::uri::PathAndQuery::try_from(req.method.clone())
                .map_err(|e| anyhow!("Invalid URI path: {}", e))?;

            tracing::debug!(
                "Sending gRPC request to {}, payload size: {} bytes",
                req.method,
                req.request.len()
            );

            // For better clarity, handle timeout differently
            let response = if req.timeout > 0 {
                let timeout_duration = Duration::from_millis(req.timeout as u64);
<<<<<<< HEAD

                // Use tokio timeout to wrap the entire gRPC call
                match tokio::time::timeout(timeout_duration, client.unary(request, method, codec))
                    .await
                {
                    Ok(result) => result.map_err(|e| {
                        tracing::warn!("grpc request error: status={:?}", e);
                        anyhow::Error::from(JobWorkerError::TonicClientError(e))
                    }),
                    Err(_) => Err(anyhow!("Request timed out after {} ms", req.timeout)),
                }
            } else {
                // Send the unary request without timeout
                client.unary(request, method, codec).await.map_err(|e| {
                    tracing::warn!("grpc request error: status={:?}", e);
                    anyhow::Error::from(JobWorkerError::TonicClientError(e))
                })
            }?;

            tracing::info!("grpc unary runner result: {:?}", &response);
            Ok(vec![response.into_inner()])
=======
                // Use tokio timeout to wrap the entire gRPC call
                tokio::time::timeout(timeout_duration, client.unary(request, method, codec))
                    .await
                    .map(|r| {
                        r.inspect_err(|e| tracing::warn!("grpc request error: status={:?}", e))
                    })
                    .map_err(|_| anyhow!("Request timed out after {} ms", req.timeout))?
            } else {
                // Send the unary request without timeout
                client
                    .unary(request, method, codec)
                    .await
                    .inspect_err(|e| tracing::warn!("grpc request error: status={:?}", e))
            };
            let res = match response {
                Ok(response) => GrpcUnaryResult {
                    metadata: Self::metadata_map_to_hashmap(response.metadata()),
                    body: response.into_inner(),
                    code: tonic::Code::Ok as i32,
                    message: None,
                },
                Err(e) => {
                    tracing::warn!("grpc request error: status={:?}", e);
                    let res = GrpcUnaryResult {
                        metadata: Self::metadata_map_to_hashmap(e.metadata()),
                        body: e.details().to_vec(),
                        code: e.code() as i32,
                        message: Some(e.message().to_string()),
                    };
                    res
                }
            };

            tracing::info!("grpc unary runner result: {:?}", &res);
            Ok(vec![ProstMessageCodec::serialize_message(&res)?])
>>>>>>> b49073ca
        } else {
            Err(anyhow!("grpc client is not initialized"))
        }
    }

    async fn run_stream(&mut self, arg: &[u8]) -> Result<BoxStream<'static, ResultOutputItem>> {
        // default implementation (return empty)
        let _ = arg;
        Err(anyhow::anyhow!("not implemented"))
    }

    async fn cancel(&mut self) {
        tracing::warn!("cannot cancel grpc request until timeout")
    }
}

<<<<<<< HEAD
#[tokio::test]
#[ignore] // need to start front server and fix handling empty stream...
async fn run_request() -> Result<()> {
    use prost::Message;
    // common::util::tracing::tracing_init_test(tracing::Level::INFO);
    let mut runner = GrpcUnaryRunner::new();

    let settings = GrpcUnaryRunnerSettings {
        host: "http://localhost".to_string(),
        port: 9000,
        tls: false,
        timeout_ms: None,
        max_message_size: None,
        auth_token: None,
        tls_config: None,
    };

    runner
        .load(ProstMessageCodec::serialize_message(&settings)?)
        .await?;

    // Create properly encoded protobuf message
    let runner_id = proto::jobworkerp::data::RunnerId { value: 1 };
    let mut buf = Vec::with_capacity(runner_id.encoded_len());
    runner_id.encode(&mut buf)?;

    let arg = crate::jobworkerp::runner::GrpcUnaryArgs {
        method: "/jobworkerp.service.RunnerService/Find".to_string(),
        request: buf,
        metadata: Default::default(),
        timeout: 0,
    };

    let arg = ProstMessageCodec::serialize_message(&arg)?;
    let res = runner.run(&arg).await;

    match res {
        Ok(data) => {
            if !data.is_empty() {
                // Try to deserialize the response as a Runner message
                match proto::jobworkerp::data::Runner::decode(data[0].as_slice()) {
                    Ok(runner) => {
                        println!("Successfully received runner: {:?}", runner);
                        assert!(runner.data.is_some());
                    }
                    Err(e) => {
                        println!("Failed to decode response as Runner: {:?}", e);
                        println!("Raw response: {:?}", data[0]);
                    }
                }
            } else {
                println!("Received empty response");
            }
            Ok(())
        }
        Err(e) => Err(e),
=======
#[cfg(test)]
mod tests {
    use super::*;
    use proto::jobworkerp::data::Runner;

    #[tokio::test]
    #[ignore] // need to start front server and fix handling empty stream...
    async fn run_request() -> Result<()> {
        use prost::Message;
        // common::util::tracing::tracing_init_test(tracing::Level::INFO);
        let mut runner = GrpcUnaryRunner::new();

        let settings = GrpcUnaryRunnerSettings {
            host: "http://localhost".to_string(),
            port: 9000,
            tls: false,
            timeout_ms: None,
            max_message_size: None,
            auth_token: None,
            tls_config: None,
        };

        runner
            .load(ProstMessageCodec::serialize_message(&settings)?)
            .await?;

        // Create properly encoded protobuf message
        let runner_id = proto::jobworkerp::data::RunnerId { value: 1 };
        let mut buf = Vec::with_capacity(runner_id.encoded_len());
        runner_id.encode(&mut buf)?;

        let arg = crate::jobworkerp::runner::GrpcUnaryArgs {
            method: "/jobworkerp.service.RunnerService/Find".to_string(),
            request: buf,
            metadata: Default::default(),
            timeout: 0,
        };

        let arg = ProstMessageCodec::serialize_message(&arg)?;
        let res = runner.run(&arg).await;

        match res {
            Ok(data) => {
                if !data.is_empty() {
                    // Try to deserialize the response as a Runner message
                    match GrpcUnaryResult::decode(data[0].as_slice()) {
                        Ok(result) => {
                            #[derive(Clone, PartialEq, prost::Message)]
                            pub struct OptionRunner {
                                #[prost(message, optional, tag = "1")]
                                data: Option<Runner>,
                            }
                            println!("Successfully received runner: {:#?}", result);
                            assert!(result.code == tonic::Code::Ok as i32);
                            assert!(!result.body.is_empty());
                            println!(
                                "runner: {:#?}",
                                ProstMessageCodec::deserialize_message::<OptionRunner>(
                                    result.body.as_slice()
                                )
                                .unwrap()
                            );
                        }
                        Err(e) => {
                            println!("Failed to decode response as Runner: {:?}", e);
                            println!("Raw response: {:?}", data[0]);
                            unreachable!()
                        }
                    }
                } else {
                    println!("Received empty response");
                }
                Ok(())
            }
            Err(e) => Err(e),
        }
>>>>>>> b49073ca
    }
}<|MERGE_RESOLUTION|>--- conflicted
+++ resolved
@@ -13,73 +13,8 @@
     metadata::MetadataValue,
     transport::{Certificate, Channel, ClientTlsConfig, Endpoint, Identity},
 };
-<<<<<<< HEAD
-use prost::bytes::{Buf, BufMut};
-use proto::jobworkerp::data::{ResultOutputItem, RunnerType};
-use schemars::JsonSchema;
-use std::time::Duration;
-use tonic::{
-    codec::{Codec, DecodeBuf, Decoder, EncodeBuf, Encoder},
-    metadata::MetadataValue,
-    transport::{Certificate, Channel, ClientTlsConfig, Endpoint, Identity},
-    IntoRequest,
-};
-=======
->>>>>>> b49073ca
 
 use super::{RunnerSpec, RunnerTrait};
-
-// Define a custom codec that passes through raw bytes without additional protobuf encoding
-#[derive(Debug, Clone)]
-struct RawBytesCodec;
-
-impl Default for RawBytesCodec {
-    fn default() -> Self {
-        RawBytesCodec
-    }
-}
-
-impl Encoder for RawBytesCodec {
-    type Item = Vec<u8>;
-    type Error = tonic::Status;
-
-    fn encode(&mut self, item: Self::Item, buf: &mut EncodeBuf<'_>) -> Result<(), Self::Error> {
-        // Simply write the raw bytes as-is
-        buf.reserve(item.len());
-        buf.put_slice(&item);
-        Ok(())
-    }
-}
-
-impl Decoder for RawBytesCodec {
-    type Item = Vec<u8>;
-    type Error = tonic::Status;
-
-    fn decode(&mut self, buf: &mut DecodeBuf<'_>) -> Result<Option<Self::Item>, Self::Error> {
-        if !buf.has_remaining() {
-            return Ok(None);
-        }
-
-        // Just copy the entire buffer into a new Vec<u8>
-        let bytes = buf.copy_to_bytes(buf.remaining());
-        Ok(Some(bytes.to_vec()))
-    }
-}
-
-impl Codec for RawBytesCodec {
-    type Encode = Vec<u8>;
-    type Decode = Vec<u8>;
-    type Encoder = RawBytesCodec;
-    type Decoder = RawBytesCodec;
-
-    fn encoder(&mut self) -> Self::Encoder {
-        RawBytesCodec
-    }
-
-    fn decoder(&mut self) -> Self::Decoder {
-        RawBytesCodec
-    }
-}
 
 /// grpc unary request runner.
 /// specify protobuf payload as arg in enqueue.
@@ -106,11 +41,7 @@
         let port = &settings.port;
 
         // Create the base endpoint
-<<<<<<< HEAD
-        let mut endpoint = tonic::transport::Endpoint::new(format!("{}:{}", host, port))?;
-=======
         let mut endpoint = Endpoint::new(format!("{}:{}", host, port))?;
->>>>>>> b49073ca
 
         // Apply timeout if specified
         if let Some(timeout_ms) = settings.timeout_ms {
@@ -151,15 +82,9 @@
                 }
 
                 // Apply skip verification if set
-<<<<<<< HEAD
-                if tls_settings.skip_verification {
-                    // TODO
-                }
-=======
                 // if tls_settings.skip_verification {
                 //     // TODO
                 // }
->>>>>>> b49073ca
             } else {
                 // Default to using system roots
                 // https://github.com/rustls/rustls/issues/1938
@@ -222,12 +147,6 @@
     }
 }
 
-#[derive(Debug, JsonSchema, serde::Deserialize, serde::Serialize)]
-struct GrpcUnaryRunnerInputSchema {
-    settings: GrpcUnaryRunnerSettings,
-    args: GrpcUnaryArgs,
-}
-
 impl RunnerSpec for GrpcUnaryRunner {
     fn name(&self) -> String {
         RunnerType::GrpcUnary.as_str_name().to_string()
@@ -265,31 +184,6 @@
             }
         }
     }
-    fn input_json_schema(&self) -> String {
-        let schema = schemars::schema_for!(GrpcUnaryRunnerInputSchema);
-        match serde_json::to_string(&schema) {
-            Ok(s) => s,
-            Err(e) => {
-                tracing::error!("error in input_json_schema: {:?}", e);
-                "".to_string()
-            }
-        }
-    }
-    fn output_json_schema(&self) -> Option<String> {
-        // plain string with title
-        let mut schema = schemars::schema_for!(String);
-        schema.insert(
-            "title".to_string(),
-            serde_json::Value::String("Command stdout".to_string()),
-        );
-        match serde_json::to_string(&schema) {
-            Ok(s) => Some(s),
-            Err(e) => {
-                tracing::error!("error in output_json_schema: {:?}", e);
-                None
-            }
-        }
-    }
 }
 #[async_trait]
 impl RunnerTrait for GrpcUnaryRunner {
@@ -303,11 +197,7 @@
         if let Some(mut client) = self.client.clone() {
             let req = ProstMessageCodec::deserialize_message::<GrpcUnaryArgs>(args)?;
             // Use our custom BytesCodec instead of ProstCodec to handle raw byte data correctly
-<<<<<<< HEAD
-            let codec = RawBytesCodec::default();
-=======
             let codec = RawBytesCodec;
->>>>>>> b49073ca
 
             // Setup the message size limits if needed
             if let Some(size) = self.max_message_size {
@@ -370,29 +260,6 @@
             // For better clarity, handle timeout differently
             let response = if req.timeout > 0 {
                 let timeout_duration = Duration::from_millis(req.timeout as u64);
-<<<<<<< HEAD
-
-                // Use tokio timeout to wrap the entire gRPC call
-                match tokio::time::timeout(timeout_duration, client.unary(request, method, codec))
-                    .await
-                {
-                    Ok(result) => result.map_err(|e| {
-                        tracing::warn!("grpc request error: status={:?}", e);
-                        anyhow::Error::from(JobWorkerError::TonicClientError(e))
-                    }),
-                    Err(_) => Err(anyhow!("Request timed out after {} ms", req.timeout)),
-                }
-            } else {
-                // Send the unary request without timeout
-                client.unary(request, method, codec).await.map_err(|e| {
-                    tracing::warn!("grpc request error: status={:?}", e);
-                    anyhow::Error::from(JobWorkerError::TonicClientError(e))
-                })
-            }?;
-
-            tracing::info!("grpc unary runner result: {:?}", &response);
-            Ok(vec![response.into_inner()])
-=======
                 // Use tokio timeout to wrap the entire gRPC call
                 tokio::time::timeout(timeout_duration, client.unary(request, method, codec))
                     .await
@@ -428,7 +295,6 @@
 
             tracing::info!("grpc unary runner result: {:?}", &res);
             Ok(vec![ProstMessageCodec::serialize_message(&res)?])
->>>>>>> b49073ca
         } else {
             Err(anyhow!("grpc client is not initialized"))
         }
@@ -445,64 +311,6 @@
     }
 }
 
-<<<<<<< HEAD
-#[tokio::test]
-#[ignore] // need to start front server and fix handling empty stream...
-async fn run_request() -> Result<()> {
-    use prost::Message;
-    // common::util::tracing::tracing_init_test(tracing::Level::INFO);
-    let mut runner = GrpcUnaryRunner::new();
-
-    let settings = GrpcUnaryRunnerSettings {
-        host: "http://localhost".to_string(),
-        port: 9000,
-        tls: false,
-        timeout_ms: None,
-        max_message_size: None,
-        auth_token: None,
-        tls_config: None,
-    };
-
-    runner
-        .load(ProstMessageCodec::serialize_message(&settings)?)
-        .await?;
-
-    // Create properly encoded protobuf message
-    let runner_id = proto::jobworkerp::data::RunnerId { value: 1 };
-    let mut buf = Vec::with_capacity(runner_id.encoded_len());
-    runner_id.encode(&mut buf)?;
-
-    let arg = crate::jobworkerp::runner::GrpcUnaryArgs {
-        method: "/jobworkerp.service.RunnerService/Find".to_string(),
-        request: buf,
-        metadata: Default::default(),
-        timeout: 0,
-    };
-
-    let arg = ProstMessageCodec::serialize_message(&arg)?;
-    let res = runner.run(&arg).await;
-
-    match res {
-        Ok(data) => {
-            if !data.is_empty() {
-                // Try to deserialize the response as a Runner message
-                match proto::jobworkerp::data::Runner::decode(data[0].as_slice()) {
-                    Ok(runner) => {
-                        println!("Successfully received runner: {:?}", runner);
-                        assert!(runner.data.is_some());
-                    }
-                    Err(e) => {
-                        println!("Failed to decode response as Runner: {:?}", e);
-                        println!("Raw response: {:?}", data[0]);
-                    }
-                }
-            } else {
-                println!("Received empty response");
-            }
-            Ok(())
-        }
-        Err(e) => Err(e),
-=======
 #[cfg(test)]
 mod tests {
     use super::*;
@@ -579,6 +387,5 @@
             }
             Err(e) => Err(e),
         }
->>>>>>> b49073ca
     }
 }