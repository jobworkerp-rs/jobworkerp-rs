use std::collections::HashMap;

use super::{RunnerSpec, RunnerTrait};
use crate::jobworkerp::runner::{DockerArgs, DockerRunnerSettings};
use crate::schema_to_json_string;
use anyhow::{anyhow, Result};
use async_trait::async_trait;
use bollard::container::{
    AttachContainerOptions, AttachContainerResults, Config, RemoveContainerOptions,
    StopContainerOptions,
};
use bollard::exec::{CreateExecOptions, StartExecResults};
use bollard::image::CreateImageOptions;
use bollard::Docker;
use futures::stream::BoxStream;
use futures::TryStreamExt;
use jobworkerp_base::codec::{ProstMessageCodec, UseProstCodec};
use jobworkerp_base::error::JobWorkerError;
<<<<<<< HEAD
use proto::jobworkerp::data::{ResultOutputItem, RunnerType};
use schemars::JsonSchema;
=======
use proto::jobworkerp::data::{ResultOutputItem, RunnerType, StreamingOutputType};
>>>>>>> b49073ca
use serde::{Deserialize, Serialize};
use tokio_stream::StreamExt;

#[derive(Debug, Clone, Default, PartialEq, Serialize, Deserialize)]
#[serde(rename_all = "PascalCase")]
pub struct CreateRunnerOptions<T>
where
    T: Into<String> + Serialize + std::fmt::Debug + Clone,
{
    /// Name of the image to pull. The name may include a tag or digest. This parameter may only be
    /// used when pulling an image. The pull is cancelled if the HTTP connection is closed.
    pub from_image: Option<T>,
    /// Source to import. The value may be a URL from which the image can be retrieved or `-` to
    /// read the image from the request body. This parameter may only be used when importing an
    /// image.
    pub from_src: Option<T>,
    /// Repository name given to an image when it is imported. The repo may include a tag. This
    /// parameter may only be used when importing an image.
    pub repo: Option<T>,
    /// Tag or digest. If empty when pulling an image, this causes all tags for the given image to
    /// be pulled.
    pub tag: Option<T>,
    /// Platform in the format `os[/arch[/variant]]`
    pub platform: Option<T>,

    //////////////////////
    // for docker exec
    /// A list of environment variables to set inside the container in the form `[\"VAR=value\", ...]`. A variable without `=` is removed from the environment, rather than to have an empty value.
    pub env: Option<Vec<String>>,

    /// An object mapping mount point paths inside the container to empty objects.
    pub volumes: Option<HashMap<String, HashMap<(), ()>>>,

    /// The working directory for commands to run in.
    pub working_dir: Option<String>,

    /// The entry point for the container as a string or an array of strings.  If the array consists of exactly one empty string (`[\"\"]`) then the entry point is reset to system default (i.e., the entry point used by docker when there is no `ENTRYPOINT` instruction in the `Dockerfile`).
    pub entrypoint: Option<Vec<String>>,
    // An object mapping ports to an empty object in the form:  `{\"<port>/<tcp|udp|sctp>\": {}}`
    // pub exposed_ports: Option<HashMap<String, HashMap<(), ()>>>,

    // Disable networking for the container.
    // pub network_disabled: Option<bool>,

    // MAC address of the container.  Deprecated: this field is deprecated in API v1.44 and up. Use EndpointSettings.MacAddress instead.
    // pub mac_address: Option<String>,
}
impl<T> CreateRunnerOptions<T>
where
    T: Into<String> + Serialize + std::fmt::Debug + Clone + Default,
{
    pub fn new(from_image: Option<T>) -> CreateRunnerOptions<T>
    where
        T: Into<String>,
    {
        CreateRunnerOptions {
            from_image,
            ..Default::default()
        }
    }
    pub fn to_docker(&self) -> CreateImageOptions<T> {
        CreateImageOptions {
            from_image: self.from_image.clone().unwrap_or_default(),
            from_src: self.from_src.clone().unwrap_or_default(),
            repo: self.repo.clone().unwrap_or_default(),
            tag: self.tag.clone().unwrap_or_default(),
            platform: self.platform.clone().unwrap_or_default(),
            changes: vec![],
        }
    }
    pub fn to_docker_exec_config(&self) -> Config<String> {
        Config {
            image: self.from_image.clone().map(|s| s.into()),
            // exposed_ports: self.exposed_ports.clone(),
            env: self.env.clone(),
            volumes: self.volumes.clone(),
            working_dir: self.working_dir.clone(),
            entrypoint: self.entrypoint.clone(),
            // network_disabled: self.network_disabled,
            // mac_address: self.mac_address.clone(),
            ..Default::default()
        }
    }
}

// implement From for proto.jobworkerp.data.RunnerSettings(DockerRunnerSettings)
impl<T> From<crate::jobworkerp::runner::DockerRunnerSettings> for CreateRunnerOptions<T>
where
    T: Into<String> + Serialize + std::fmt::Debug + Clone + From<String> + Default,
{
    fn from(op: crate::jobworkerp::runner::DockerRunnerSettings) -> Self {
        CreateRunnerOptions {
            from_image: op.from_image.map(|s| s.into()),
            from_src: op.from_src.map(|s| s.into()),
            repo: op.repo.map(|s| s.into()),
            tag: op.tag.map(|s| s.into()),
            platform: op.platform.map(|s| s.into()),
            //exposed_ports: if op.exposed_ports.is_empty() {
            //    None
            //} else {
            //    Some(
            //        op.exposed_ports
            //            .iter()
            //            .cloned()
            //            .map(|port| (port, HashMap::new()))
            //            .collect::<HashMap<_, _>>(),
            //    )
            //},
            env: if op.env.is_empty() {
                None
            } else {
                Some(op.env)
            },
            volumes: if op.volumes.is_empty() {
                None
            } else {
                Some(
                    op.volumes
                        .iter()
                        .cloned()
                        .map(|volume| (volume, HashMap::new()))
                        .collect::<HashMap<_, _>>(),
                )
            },
            working_dir: op.working_dir,
            entrypoint: if op.entrypoint.is_empty() {
                None
            } else {
                Some(op.entrypoint)
            },
            // network_disabled: op.network_disabled,
            // mac_address: op.mac_address,
        }
    }
}

<<<<<<< HEAD
#[derive(Debug, JsonSchema, serde::Deserialize, serde::Serialize)]
struct DockerRunnerInputSchema {
    settings: DockerRunnerSettings,
    args: DockerArgs,
}

=======
>>>>>>> b49073ca
//
// run with docker tty and exec with shell
// TODO instance pooling and stop docker instance when stopping worker
//
#[derive(Debug, Clone)]
pub struct DockerExecRunner {
    docker: Option<Docker>,
    instant_id: String,
}

impl DockerExecRunner {
    pub fn new() -> Self {
        DockerExecRunner {
            docker: None,
            instant_id: "".to_string(),
        }
    }
    // create and start container
    pub async fn create(&mut self, image_options: &CreateRunnerOptions<String>) -> Result<()> {
        // use docker default socket file (/var/run/docker.sock)
        let docker = Docker::connect_with_socket_defaults().unwrap();
        match docker
            .create_image(Some(image_options.to_docker()), None, None)
            .try_collect::<Vec<_>>()
            .await
        {
            Ok(_d) => {
                let mut config = image_options.to_docker_exec_config();
                config.tty = Some(true);

                let id = docker
                    .create_container::<&str, String>(None, config)
                    .await
                    .map_err(JobWorkerError::DockerError)?
                    .id;
                tracing::info!("container id: {}", &id);
                docker
                    .start_container::<String>(&id, None)
                    .await
                    .map_err(JobWorkerError::DockerError)?;

                self.docker = Some(docker);
                self.instant_id = id;
                Ok(())
            }
            Err(e) => Err(JobWorkerError::DockerError(e).into()),
        }
    }

    pub async fn stop(&self, wait_secs: i64, force: bool) -> Result<()> {
        if let Some(docker) = self.docker.as_ref() {
            docker
                .stop_container(
                    &self.instant_id,
                    Some(StopContainerOptions { t: wait_secs }),
                )
                .await
                .map_err(JobWorkerError::DockerError)?;
            docker
                .remove_container(
                    &self.instant_id,
                    Some(RemoveContainerOptions {
                        force,
                        ..Default::default()
                    }),
                )
                .await
                .map_err(|e| JobWorkerError::DockerError(e).into())
        } else {
            Err(anyhow!("docker instance is not found"))
        }
    }
    fn trans_exec_arg(&self, arg: DockerArgs) -> CreateExecOptions<String> {
        let c: CreateExecOptions<String> = CreateExecOptions {
            cmd: if arg.cmd.is_empty() {
                None
            } else {
                Some(arg.cmd)
            },
            user: arg.user,
            privileged: None,
            env: if arg.env.is_empty() {
                None
            } else {
                Some(arg.env)
            },
            working_dir: arg.working_dir,
            ..Default::default()
        };
        c
    }
}

impl Default for DockerExecRunner {
    fn default() -> Self {
        Self::new()
    }
}
impl RunnerSpec for DockerExecRunner {
    fn name(&self) -> String {
        RunnerType::Docker.as_str_name().to_string()
    }
    fn runner_settings_proto(&self) -> String {
        include_str!("../../protobuf/jobworkerp/runner/docker_runner.proto").to_string()
    }
    fn job_args_proto(&self) -> String {
        include_str!("../../protobuf/jobworkerp/runner/docker_args.proto").to_string()
    }
    fn result_output_proto(&self) -> Option<String> {
        Some("".to_string())
    }
    fn output_type(&self) -> StreamingOutputType {
        StreamingOutputType::NonStreaming
    }

    fn settings_schema(&self) -> String {
        schema_to_json_string!(DockerRunnerSettings, "settings_schema")
    }

    fn arguments_schema(&self) -> String {
        schema_to_json_string!(DockerArgs, "arguments_schema")
    }

    fn output_schema(&self) -> Option<String> {
        // not use macro to assign title to schema
        let mut schema = schemars::schema_for!(String);
        schema.insert(
            "title".to_string(),
            serde_json::Value::String("Command stdout".to_string()),
        );
        match serde_json::to_string(&schema) {
            Ok(s) => Some(s),
            Err(e) => {
                tracing::error!("error in output_schema: {:?}", e);
                None
            }
        }
    }

    fn input_json_schema(&self) -> String {
        let schema = schemars::schema_for!(DockerRunnerInputSchema);
        match serde_json::to_string(&schema) {
            Ok(s) => s,
            Err(e) => {
                tracing::error!("error in input_json_schema: {:?}", e);
                "".to_string()
            }
        }
    }

    fn output_json_schema(&self) -> Option<String> {
        // plain string with title
        let mut schema = schemars::schema_for!(String);
        schema.insert(
            "title".to_string(),
            serde_json::Value::String("Command stdout".to_string()),
        );
        match serde_json::to_string(&schema) {
            Ok(s) => Some(s),
            Err(e) => {
                tracing::error!("error in output_json_schema: {:?}", e);
                None
            }
        }
    }
}
#[async_trait]
impl RunnerTrait for DockerExecRunner {
    // create and start container
    async fn load(&mut self, settings: Vec<u8>) -> Result<()> {
        let op = ProstMessageCodec::deserialize_message::<DockerRunnerSettings>(&settings)?;
        self.create(&op.into()).await
    }

    async fn run(&mut self, arg: &[u8]) -> Result<Vec<Vec<u8>>> {
        if let Some(docker) = self.docker.as_ref() {
            let req = ProstMessageCodec::deserialize_message::<DockerArgs>(arg)?;
            let mut c: CreateExecOptions<String> = self.trans_exec_arg(req.clone());
            // for log
            c.attach_stdout = Some(true);
            c.attach_stderr = Some(true);

            // non interactive
            let exec = docker.create_exec(&self.instant_id, c).await?.id;

            let mut out = Vec::<Vec<u8>>::new();
            if let StartExecResults::Attached { mut output, .. } =
                docker.start_exec(&exec, None).await?
            {
                while let Some(Ok(msg)) = output.next().await {
                    out.push(format!("{}\n", msg).into_bytes().to_vec());
                }
                Ok(vec![out.concat()])
            } else {
                tracing::error!("unexpected error: cannot attach container (exec)");
                Err(anyhow!("unexpected error: cannot attach container (exec)"))
            }
        } else {
            Err(anyhow!("docker instance is not found"))
        }
    }
    async fn run_stream(&mut self, arg: &[u8]) -> Result<BoxStream<'static, ResultOutputItem>> {
        // default implementation (return empty)
        let _ = arg;
        Err(anyhow::anyhow!("not implemented"))
    }

    // TODO
    async fn cancel(&mut self) {
        todo!("todo")
    }
}

// confirm local docker
#[tokio::test]
#[ignore]
async fn exec_test() -> Result<()> {
    let mut runner1 = DockerExecRunner::new();
    runner1
        .create(&CreateRunnerOptions::new(Some(
            "busybox:latest".to_string(),
        )))
        .await?;
    let mut runner2 = DockerExecRunner::new();
    runner2
        .create(&CreateRunnerOptions::new(Some(
            "busybox:latest".to_string(),
        )))
        .await?;
    let arg = ProstMessageCodec::serialize_message(&DockerArgs {
        cmd: vec!["ls".to_string(), "-alh".to_string(), "/etc".to_string()],
        ..Default::default()
    })?;
    let handle1 = tokio::spawn(async move {
        let res = runner1.run(&arg).await;
        tracing::info!("result:{:?}", &res);
        runner1.stop(2, false).await.and(res)
    });

    let arg2 = ProstMessageCodec::serialize_message(&DockerArgs {
        cmd: vec!["cat".to_string(), "/etc/resolv.conf".to_string()],
        ..Default::default()
    })?;
    let handle2 = tokio::spawn(async move {
        let res = runner2.run(&arg2).await;
        tracing::info!("result:{:?}", &res);
        runner2.stop(2, true).await.and(res)
    });

    let r = tokio::join!(handle1, handle2);
    tracing::info!("result:{:?}", &r);

    Ok(())
}

//
// docker one time runner (not use tty)
//
#[derive(Debug, Clone)]
pub struct DockerRunner {
    docker: Option<Docker>,
}

impl DockerRunner {
    pub fn new() -> Self {
        DockerRunner { docker: None }
    }
    pub async fn create(&mut self, image_options: &CreateRunnerOptions<String>) -> Result<()> {
        if image_options.from_image.is_some() || image_options.from_src.is_some() {
            let docker = Docker::connect_with_socket_defaults().unwrap();
            docker
                .create_image(Some(image_options.to_docker()), None, None)
                .try_collect::<Vec<_>>()
                .await
                .map_err(JobWorkerError::DockerError)?;
            self.docker = Some(docker);
        } else {
            tracing::info!("docker image is not specified. should specify image in run() method");
        }
        Ok(())
    }
    fn trans_docker_arg_to_config(&self, arg: &DockerArgs) -> Config<String> {
        Config {
            image: arg.image.clone(),
            cmd: if arg.cmd.is_empty() {
                None
            } else {
                Some(arg.cmd.clone())
            },
            user: arg.user.clone(),
            exposed_ports: if arg.exposed_ports.is_empty() {
                None
            } else {
                Some(
                    arg.exposed_ports
                        .iter()
                        .cloned()
                        .map(|port| (port, HashMap::new()))
                        .collect::<HashMap<_, _>>(),
                )
            },
            env: if arg.env.is_empty() {
                None
            } else {
                Some(arg.env.clone())
            },
            volumes: if arg.volumes.is_empty() {
                None
            } else {
                Some(
                    arg.volumes
                        .iter()
                        .cloned()
                        .map(|volume| (volume, HashMap::new()))
                        .collect::<HashMap<_, _>>(),
                )
            },
            working_dir: arg.working_dir.clone(),
            entrypoint: if arg.entrypoint.is_empty() {
                None
            } else {
                Some(arg.entrypoint.clone())
            },
            network_disabled: arg.network_disabled,
            mac_address: arg.mac_address.clone(),
            shell: if arg.shell.is_empty() {
                None
            } else {
                Some(arg.shell.clone())
            },
            ..Default::default()
        }
    }
}

impl Default for DockerRunner {
    fn default() -> Self {
        Self::new()
    }
}

impl RunnerSpec for DockerRunner {
    fn name(&self) -> String {
        RunnerType::Docker.as_str_name().to_string()
    }
    fn runner_settings_proto(&self) -> String {
        include_str!("../../protobuf/jobworkerp/runner/docker_runner.proto").to_string()
    }
    fn job_args_proto(&self) -> String {
        include_str!("../../protobuf/jobworkerp/runner/docker_args.proto").to_string()
    }
    fn result_output_proto(&self) -> Option<String> {
        Some("".to_string())
    }
    fn output_type(&self) -> StreamingOutputType {
        StreamingOutputType::NonStreaming
    }
    fn settings_schema(&self) -> String {
        schema_to_json_string!(DockerRunnerSettings, "settings_schema")
    }

    fn arguments_schema(&self) -> String {
        schema_to_json_string!(DockerArgs, "arguments_schema")
    }

    fn output_schema(&self) -> Option<String> {
        // not use macro to assign title to schema
        let mut schema = schemars::schema_for!(String);
        schema.insert(
            "title".to_string(),
            serde_json::Value::String("Command stdout".to_string()),
        );
        match serde_json::to_string(&schema) {
            Ok(s) => Some(s),
            Err(e) => {
                tracing::error!("error in output_schema: {:?}", e);
                None
            }
        }
    }
    fn input_json_schema(&self) -> String {
        let schema = schemars::schema_for!(DockerRunnerInputSchema);
        match serde_json::to_string(&schema) {
            Ok(s) => s,
            Err(e) => {
                tracing::error!("error in input_json_schema: {:?}", e);
                "".to_string()
            }
        }
    }
    fn output_json_schema(&self) -> Option<String> {
        // plain string with title
        let mut schema = schemars::schema_for!(String);
        schema.insert(
            "title".to_string(),
            serde_json::Value::String("Command stdout".to_string()),
        );
        match serde_json::to_string(&schema) {
            Ok(s) => Some(s),
            Err(e) => {
                tracing::error!("error in output_json_schema: {:?}", e);
                None
            }
        }
    }
}

#[async_trait]
impl RunnerTrait for DockerRunner {
    // create and start container
    async fn load(&mut self, settings: Vec<u8>) -> Result<()> {
        let op = ProstMessageCodec::deserialize_message::<DockerRunnerSettings>(&settings)?;
        self.create(&op.into()).await
    }
    async fn run(&mut self, args: &[u8]) -> Result<Vec<Vec<u8>>> {
        let arg = ProstMessageCodec::deserialize_message::<DockerArgs>(args)?;
        let create_option = CreateRunnerOptions::new(arg.image.clone());
        if self.docker.is_none() {
            self.create(&create_option).await?;
        }
        if let Some(docker) = self.docker.as_ref() {
            // create image if not exist
            docker
                .create_image(Some(create_option.to_docker()), None, None)
                .try_collect::<Vec<_>>()
                .await
                .map_err(JobWorkerError::DockerError)?;

            let mut config = self.trans_docker_arg_to_config(&arg);
            // to output log
            config.attach_stdout = Some(true);
            config.attach_stderr = Some(true);

            let created = docker
                .create_container::<&str, String>(None, config)
                .await?;
            let id = created.id;
            tracing::info!("container id: {}", &id);

            let AttachContainerResults {
                mut output,
                input: _,
            } = docker
                .attach_container(
                    &id,
                    Some(AttachContainerOptions::<String> {
                        stdout: Some(true),
                        stderr: Some(true),
                        // stdin: Some(true),
                        stream: Some(true),
                        ..Default::default()
                    }),
                )
                .await?;

            docker.start_container::<String>(&id, None).await?;

            let mut logs = Vec::<Vec<u8>>::new();
            // pipe docker attach output into stdout
            while let Some(Ok(output)) = output.next().await {
                match String::from_utf8(output.into_bytes().to_vec()) {
                    Ok(o) => {
                        tracing::info!("{}", &o);
                        logs.push(format!("{}\n", o).into_bytes().to_vec())
                        // logs.push(o);
                    }
                    Err(e) => tracing::error!("error in decoding logs: {:?}", e),
                }
            }
            // remove container if persist to running
            docker
                .remove_container(
                    &id,
                    Some(RemoveContainerOptions {
                        force: true,
                        ..Default::default()
                    }),
                )
                .await?;
            Ok(vec![logs.concat()])
        } else {
            Err(anyhow!("docker instance is not found"))
        }
    }
    async fn run_stream(&mut self, arg: &[u8]) -> Result<BoxStream<'static, ResultOutputItem>> {
        // default implementation (return empty)
        let _ = arg;
        Err(anyhow::anyhow!("not implemented"))
    }

    // TODO
    async fn cancel(&mut self) {
        todo!("todo")
    }
}

#[tokio::test]
#[ignore]
async fn run_test() -> Result<()> {
    // command_utils::util::tracing::tracing_init_test(tracing::Level::DEBUG);

    let mut runner1 = DockerRunner::new();
    runner1
        .create(&CreateRunnerOptions::new(Some(
            "busybox:latest".to_string(),
        )))
        .await?;
    let mut runner2 = DockerRunner::new();
    runner2
        .create(&CreateRunnerOptions::new(Some(
            "busybox:latest".to_string(),
        )))
        .await?;
    let arg = ProstMessageCodec::serialize_message(&DockerArgs {
        image: Some("busybox:latest".to_string()),
        cmd: vec!["ls".to_string(), "-alh".to_string(), "/".to_string()],
        ..Default::default()
    })?;
    let handle1 = tokio::spawn(async move {
        let res = runner1.run(&arg).await;
        tracing::info!("result:{:?}", &res);
        res
    });

    let arg2 = ProstMessageCodec::serialize_message(&DockerArgs {
        image: Some("busybox:latest".to_string()),
        cmd: vec!["echo".to_string(), "run in docker container".to_string()],
        ..Default::default()
    })?;
    let handle2 = tokio::spawn(async move {
        let res = runner2.run(&arg2).await;
        tracing::info!("result:{:?}", &res);
        res
    });

    let r = tokio::join!(handle1, handle2);
    tracing::info!("result:{:?}", &r);

    Ok(())
}<|MERGE_RESOLUTION|>--- conflicted
+++ resolved
@@ -16,12 +16,7 @@
 use futures::TryStreamExt;
 use jobworkerp_base::codec::{ProstMessageCodec, UseProstCodec};
 use jobworkerp_base::error::JobWorkerError;
-<<<<<<< HEAD
-use proto::jobworkerp::data::{ResultOutputItem, RunnerType};
-use schemars::JsonSchema;
-=======
 use proto::jobworkerp::data::{ResultOutputItem, RunnerType, StreamingOutputType};
->>>>>>> b49073ca
 use serde::{Deserialize, Serialize};
 use tokio_stream::StreamExt;
 
@@ -158,15 +153,6 @@
     }
 }
 
-<<<<<<< HEAD
-#[derive(Debug, JsonSchema, serde::Deserialize, serde::Serialize)]
-struct DockerRunnerInputSchema {
-    settings: DockerRunnerSettings,
-    args: DockerArgs,
-}
-
-=======
->>>>>>> b49073ca
 //
 // run with docker tty and exec with shell
 // TODO instance pooling and stop docker instance when stopping worker
@@ -301,33 +287,6 @@
             Ok(s) => Some(s),
             Err(e) => {
                 tracing::error!("error in output_schema: {:?}", e);
-                None
-            }
-        }
-    }
-
-    fn input_json_schema(&self) -> String {
-        let schema = schemars::schema_for!(DockerRunnerInputSchema);
-        match serde_json::to_string(&schema) {
-            Ok(s) => s,
-            Err(e) => {
-                tracing::error!("error in input_json_schema: {:?}", e);
-                "".to_string()
-            }
-        }
-    }
-
-    fn output_json_schema(&self) -> Option<String> {
-        // plain string with title
-        let mut schema = schemars::schema_for!(String);
-        schema.insert(
-            "title".to_string(),
-            serde_json::Value::String("Command stdout".to_string()),
-        );
-        match serde_json::to_string(&schema) {
-            Ok(s) => Some(s),
-            Err(e) => {
-                tracing::error!("error in output_json_schema: {:?}", e);
                 None
             }
         }
@@ -547,31 +506,6 @@
             }
         }
     }
-    fn input_json_schema(&self) -> String {
-        let schema = schemars::schema_for!(DockerRunnerInputSchema);
-        match serde_json::to_string(&schema) {
-            Ok(s) => s,
-            Err(e) => {
-                tracing::error!("error in input_json_schema: {:?}", e);
-                "".to_string()
-            }
-        }
-    }
-    fn output_json_schema(&self) -> Option<String> {
-        // plain string with title
-        let mut schema = schemars::schema_for!(String);
-        schema.insert(
-            "title".to_string(),
-            serde_json::Value::String("Command stdout".to_string()),
-        );
-        match serde_json::to_string(&schema) {
-            Ok(s) => Some(s),
-            Err(e) => {
-                tracing::error!("error in output_json_schema: {:?}", e);
-                None
-            }
-        }
-    }
 }
 
 #[async_trait]
