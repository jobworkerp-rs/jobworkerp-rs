--- conflicted
+++ resolved
@@ -72,7 +72,6 @@
 url = { workspace = true }
 uuid = { version = "1", features = ["v7", "serde"] }
 
-<<<<<<< HEAD
 [features]
 default = []
 # mysql = ["infra-utils/mysql"]
@@ -83,7 +82,6 @@
 accelerate = ["mistralrs/accelerate"]
 mkl = ["mistralrs/mkl"]
 nccl = ["mistralrs/nccl"]
-=======
+
 [dev-dependencies]
-regex = { workspace = true }
->>>>>>> b49073ca
+regex = { workspace = true }