--- conflicted
+++ resolved
@@ -50,10 +50,6 @@
   // # Python Command Runner
   // Executes Python scripts as commands
   PYTHON_COMMAND = 6;
-<<<<<<< HEAD
-  LLM = 65534;
-  SIMPLE_WORKFLOW = 65535;
-=======
 
   // # LLM Runner
   // Interacts with Large Language Models
@@ -68,7 +64,6 @@
   // Allows users to define, save, and reuse workflow definitions across multiple executions
   // Workflows are stored in the system and can be executed by reference
   REUSABLE_WORKFLOW = -1;
->>>>>>> b49073ca
 }
 
 // # Priority Level
